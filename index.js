const p = require('path')
const fs = require('fs')
const os = require('os')

const datEncoding = require('dat-encoding')
const mkdirp = require('mkdirp')
const fuse = require('fuse-native')
const fsConstants = require('filesystem-constants')
const { translate, linux } = fsConstants

const debug = require('debug')('hyperdrive-fuse')

function getHandlers (drive, mnt, opts = {}) {
  var handlers = {}
  const log = opts.log || debug

  handlers.getattr = function (path, cb) {
    log('getattr', path)
    drive.lstat(path, (err, stat) => {
      if (err) return cb(-err.errno || fuse.ENOENT)
      if (path === '/') {
        stat.uid = process.getuid()
        stat.gid = process.getgid()
      }
      return cb(0, stat)
    })
  }

  handlers.readdir = function (path, cb) {
    log('readdir', path)
    drive.readdir(path, (err, files) => {
      if (err) return cb(-err.errno || fuse.ENOENT)
      return cb(0, files)
    })
  }

  handlers.open = function (path, flags, cb) {
    log('open', path, flags)

    const platform = os.platform()
    if (platform !== 'linux') {
      flags = translate(fsConstants[platform], linux, flags)
    }

    drive.open(path, flags, (err, fd) => {
      if (err) return cb(-err.errno || fuse.ENOENT)
      return cb(0, fd)
    })
  }

  handlers.release = function (path, handle, cb) {
    log('release', path, handle)
    drive.close(handle, err => {
      if (err) return cb(-err.errno || fuse.EBADF)
      return cb(0)
    })
  }

  handlers.releasedir = function (path, handle, cb) {
    // TODO: What to do here?
    return cb(0)
  }

  handlers.read = function (path, handle, buf, len, offset, cb) {
    log('read', path, handle, len, offset)
    drive.read(handle, buf, 0, len, offset, (err, bytesRead) => {
      if (err) return cb(-err.errno || fuse.EBADF)
      return cb(bytesRead)
    })
  }

  handlers.write = function (path, handle, buf, len, offset, cb) {
    log('write', path, handle, len, offset)

    // TODO: Duplicating the input buffer is a temporary patch for a race condition.
    // (Fuse overwrites the input before the data is flushed to storage in hypercore.)
    buf = Buffer.from(buf)

    drive.write(handle, buf, 0, len, (err, bytesWritten) => {
      if (err) return cb(-err.errno || fuse.EBADF)
      return cb(bytesWritten)
    })
  }

  handlers.truncate = function (path, size, cb) {
    log('truncate', path, size)
    drive.truncate(path, size, err => {
      if (err) return cb(-err.errno || fuse.EPERM)
      return cb(0)
    })
  }

  handlers.unlink = function (path, cb) {
    log('unlink', path)
    drive.unlink(path, err => {
      if (err) return cb(-err.errno || fuse.ENOENT)
      return cb(0)
    })
  }

  handlers.mkdir = function (path, mode, cb) {
    log('mkdir', path)
    drive.mkdir(path, { mode, uid: process.getuid(), gid: process.getgid() }, err => {
      if (err) return cb(-err.errno || fuse.EPERM)
      return cb(0)
    })
  }

  handlers.rmdir = function (path, cb) {
    log('rmdir', path)
    drive.rmdir(path, err => {
      if (err) return cb(-err.errno || fuse.ENOENT)
      return cb(0)
    })
  }

  handlers.create = function (path, mode, cb) {
    log('create', path, mode)
    drive.create(path, { mode, uid: process.getuid(), gid: process.getgid() }, err => {
      if (err) return cb(err)
      drive.open(path, 'w', (err, fd) => {
        if (err) return cb(-err.errno || fuse.ENOENT)
        return cb(0, fd)
      })
    })
  }

  handlers.chown = function (path, uid, gid, cb) {
    log('chown', path, uid, gid)
    drive._update(path, { uid, gid }, err => {
      if (err) return cb(fuse.EPERM)
      return cb(0)
    })
  }

  handlers.chmod = function (path, mode, cb) {
    log('chmod', path, mode)
    drive._update(path, { mode }, err => {
      if (err) return cb(fuse.EPERM)
      return cb(0)
    })
  }

  handlers.utimens = function (path, actime, modtime, cb) {
    log('utimens', path, actime, modtime)
    drive._update(path, {
      atime: actime.getTime(),
      mtime: modtime.getTime()
    }, err => {
      if (err) return cb(fuse.EPERM)
      return cb(0)
    })
  }

  handlers.getxattr = function (path, name, buffer, length, offset, cb) {
    log('getxattr')
    cb(0)
  }

  handlers.setxattr = function (path, name, buffer, length, offset, flags, cb) {
    log('setxattr')
    cb(0)
  }

  handlers.statfs = function (path, cb) {
    cb(0, {
      bsize: 1000000,
      frsize: 1000000,
      blocks: 1000000,
      bfree: 1000000,
      bavail: 1000000,
      files: 1000000,
      ffree: 1000000,
      favail: 1000000,
      fsid: 1000000,
      flag: 1000000,
      namemax: 1000000
    })
  }

  handlers.symlink = function (target, linkname, cb) {
    log('symlink', target, linkname)
    drive.symlink(target, linkname, err => {
      if (err) return cb(-err.errno || fuse.EPERM)
      return cb(0)
    })
  }

  handlers.readlink = function (path, cb) {
    log('readlink', path)
    drive.lstat(path, (err, st) => {
      if (err) return cb(-err.errno || fuse.ENOENT)
      const resolved = p.join(mnt, p.resolve('/', p.dirname(path), st.linkname))
      return cb(0, resolved)
    })
  }

  return handlers
}

async function mount (drive, handlers, mnt, opts) {
  if (typeof handlers === 'string') return mount(drive, null, handlers, opts)
  opts = opts || {}

  return ready()

  function ready () {
    handlers = handlers ? { ...handlers } : getHandlers(drive, mnt, opts)

    handlers.force = !!opts.force
    handlers.displayFolder = !!opts.displayFolder
    handlers.options = []
    if (debug.enabled || opts.debug) {
      handlers.options.push('debug')
    }

    return new Promise((resolve, reject) => {
      fs.stat(mnt, (err, stat) => {
        if (err && err.errno !== -2) return reject(err)
        if (err) {
          return mkdirp(mnt, err => {
            if (err) return reject(err)
            return mount()
          })
        }
        return mount()
      })

      function mount () {
        drive.ready(err => {
          if (err) return reject(err)
          fuse.mount(mnt, handlers, err => {
            if (err) return reject(err)
            const keyString = datEncoding.encode(drive.key)
            return resolve({ mnt, handlers, key: keyString, drive })
          })
        })
      }
    })
  }
}

function unmount (mnt, cb) {
  const prom = new Promise((resolve, reject) => {
    fuse.unmount(mnt, err => {
      if (err) return reject(err)
      return resolve(err)
    })
  })
  if (cb) {
    prom.then(() => cb(null))
    prom.catch(err => cb(err))
  }
  return prom
}

module.exports = {
  mount,
  unmount,
  getHandlers,
  configure: fuse.configure,
  unconfigure: fuse.unconfigure,
<<<<<<< HEAD
  isConfigured: fuse.isConfigured
=======
  isConfigured: fuse.isConfigured,
>>>>>>> 034ed121
}<|MERGE_RESOLUTION|>--- conflicted
+++ resolved
@@ -260,9 +260,5 @@
   getHandlers,
   configure: fuse.configure,
   unconfigure: fuse.unconfigure,
-<<<<<<< HEAD
   isConfigured: fuse.isConfigured
-=======
-  isConfigured: fuse.isConfigured,
->>>>>>> 034ed121
 }